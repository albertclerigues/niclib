--- conflicted
+++ resolved
@@ -1,7 +1,4 @@
-<<<<<<< HEAD
-# niclib
-=======
-# niclib v0.2
+# niclib v0.3
 
 Niclib is a library for neuroimaging and deep learning, it includes specific utility functions and components to ease the implementation and design of deep learning pipelines. 
 
@@ -26,4 +23,3 @@
 
 #### eval
 - Metrics (DSC, MAE, MSE, SSIM ...)
->>>>>>> bcdd2bd6
